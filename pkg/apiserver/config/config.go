package config

import (
	"fmt"
	"github.com/spf13/viper"
	authoptions "kubesphere.io/kubesphere/pkg/apiserver/authentication/options"
	authorizationoptions "kubesphere.io/kubesphere/pkg/apiserver/authorization/options"
	"kubesphere.io/kubesphere/pkg/simple/client/alerting"
	"kubesphere.io/kubesphere/pkg/simple/client/cache"
	"kubesphere.io/kubesphere/pkg/simple/client/devops/jenkins"
	"kubesphere.io/kubesphere/pkg/simple/client/k8s"
	"kubesphere.io/kubesphere/pkg/simple/client/ldap"
	"kubesphere.io/kubesphere/pkg/simple/client/logging/elasticsearch"
	"kubesphere.io/kubesphere/pkg/simple/client/monitoring/prometheus"
	"kubesphere.io/kubesphere/pkg/simple/client/multicluster"
	"kubesphere.io/kubesphere/pkg/simple/client/network"
	"kubesphere.io/kubesphere/pkg/simple/client/notification"
	"kubesphere.io/kubesphere/pkg/simple/client/openpitrix"
	"kubesphere.io/kubesphere/pkg/simple/client/s3"
	"kubesphere.io/kubesphere/pkg/simple/client/servicemesh"
	"kubesphere.io/kubesphere/pkg/simple/client/sonarqube"
	"reflect"
	"strings"
)

// Package config saves configuration for running KubeSphere components
//
// Config can be configured from command line flags and configuration file.
// Command line flags hold higher priority than configuration file. But if
// component Endpoint/Host/APIServer was left empty, all of that component
// command line flags will be ignored, use configuration file instead.
// For example, we have configuration file
//
// mysql:
//   host: mysql.kubesphere-system.svc
//   username: root
//   password: password
//
// At the same time, have command line flags like following:
//
// --mysql-host mysql.openpitrix-system.svc --mysql-username king --mysql-password 1234
//
// We will use `king:1234@mysql.openpitrix-system.svc` from command line flags rather
// than `root:password@mysql.kubesphere-system.svc` from configuration file,
// cause command line has higher priority. But if command line flags like following:
//
// --mysql-username root --mysql-password password
//
// we will `root:password@mysql.kubesphere-system.svc` as input, cause
// mysql-host is missing in command line flags, all other mysql command line flags
// will be ignored.

const (
	// DefaultConfigurationName is the default name of configuration
	defaultConfigurationName = "kubesphere"

	// DefaultConfigurationPath the default location of the configuration file
	defaultConfigurationPath = "/etc/kubesphere"
)

// Config defines everything needed for apiserver to deal with external services
type Config struct {
<<<<<<< HEAD
	DevopsOptions         *jenkins.Options                           `json:"devops,omitempty" yaml:"devops,omitempty" mapstructure:"devops"`
	SonarQubeOptions      *sonarqube.Options                         `json:"sonarqube,omitempty" yaml:"sonarQube,omitempty" mapstructure:"sonarqube"`
	KubernetesOptions     *k8s.KubernetesOptions                     `json:"kubernetes,omitempty" yaml:"kubernetes,omitempty" mapstructure:"kubernetes"`
	ServiceMeshOptions    *servicemesh.Options                       `json:"servicemesh,omitempty" yaml:"servicemesh,omitempty" mapstructure:"servicemesh"`
	NetworkOptions        *network.Options                           `json:"network,omitempty" yaml:"network,omitempty" mapstructure:"network"`
	LdapOptions           *ldap.Options                              `json:"ldap,omitempty" yaml:"ldap,omitempty" mapstructure:"ldap"`
	RedisOptions          *cache.Options                             `json:"redis,omitempty" yaml:"redis,omitempty" mapstructure:"redis"`
	S3Options             *s3.Options                                `json:"s3,omitempty" yaml:"s3,omitempty" mapstructure:"s3"`
	OpenPitrixOptions     *openpitrix.Options                        `json:"openpitrix,omitempty" yaml:"openpitrix,omitempty" mapstructure:"openpitrix"`
	MonitoringOptions     *prometheus.Options                        `json:"monitoring,omitempty" yaml:"monitoring,omitempty" mapstructure:"monitoring"`
	LoggingOptions        *elasticsearch.Options                     `json:"logging,omitempty" yaml:"logging,omitempty" mapstructure:"logging"`
	AuthenticationOptions *authoptions.AuthenticationOptions         `json:"authentication,omitempty" yaml:"authentication,omitempty" mapstructure:"authentication"`
	AuthorizationOptions  *authorizationoptions.AuthorizationOptions `json:"authorization,omitempty" yaml:"authorization,omitempty" mapstructure:"authorization"`
=======
	DevopsOptions         *jenkins.Options                   `json:"devops,omitempty" yaml:"devops,omitempty" mapstructure:"devops"`
	SonarQubeOptions      *sonarqube.Options                 `json:"sonarqube,omitempty" yaml:"sonarQube,omitempty" mapstructure:"sonarqube"`
	KubernetesOptions     *k8s.KubernetesOptions             `json:"kubernetes,omitempty" yaml:"kubernetes,omitempty" mapstructure:"kubernetes"`
	ServiceMeshOptions    *servicemesh.Options               `json:"servicemesh,omitempty" yaml:"servicemesh,omitempty" mapstructure:"servicemesh"`
	NetworkOptions        *network.Options                   `json:"network,omitempty" yaml:"network,omitempty" mapstructure:"network"`
	LdapOptions           *ldap.Options                      `json:"-" yaml:"ldap,omitempty" mapstructure:"ldap"`
	RedisOptions          *cache.Options                     `json:"-" yaml:"redis,omitempty" mapstructure:"redis"`
	S3Options             *s3.Options                        `json:"s3,omitempty" yaml:"s3,omitempty" mapstructure:"s3"`
	OpenPitrixOptions     *openpitrix.Options                `json:"openpitrix,omitempty" yaml:"openpitrix,omitempty" mapstructure:"openpitrix"`
	MonitoringOptions     *prometheus.Options                `json:"monitoring,omitempty" yaml:"monitoring,omitempty" mapstructure:"monitoring"`
	LoggingOptions        *elasticsearch.Options             `json:"logging,omitempty" yaml:"logging,omitempty" mapstructure:"logging"`
	AuthenticationOptions *authoptions.AuthenticationOptions `json:"-" yaml:"authentication,omitempty" mapstructure:"authentication"`
	MultiClusterOptions   *multicluster.Options              `json:"multicluster,omitempty" yaml:"multicluster,omitempty" mapstructure:"multicluster"`
>>>>>>> 5a3eb651
	// Options used for enabling components, not actually used now. Once we switch Alerting/Notification API to kubesphere,
	// we can add these options to kubesphere command lines
	AlertingOptions     *alerting.Options     `json:"alerting,omitempty" yaml:"alerting,omitempty" mapstructure:"alerting"`
	NotificationOptions *notification.Options `json:"notification,omitempty" yaml:"notification,omitempty" mapstructure:"notification"`
}

// newConfig creates a default non-empty Config
func New() *Config {
	return &Config{
		DevopsOptions:         jenkins.NewDevopsOptions(),
		SonarQubeOptions:      sonarqube.NewSonarQubeOptions(),
		KubernetesOptions:     k8s.NewKubernetesOptions(),
		ServiceMeshOptions:    servicemesh.NewServiceMeshOptions(),
		NetworkOptions:        network.NewNetworkOptions(),
		LdapOptions:           ldap.NewOptions(),
		RedisOptions:          cache.NewRedisOptions(),
		S3Options:             s3.NewS3Options(),
		OpenPitrixOptions:     openpitrix.NewOptions(),
		MonitoringOptions:     prometheus.NewPrometheusOptions(),
		AlertingOptions:       alerting.NewAlertingOptions(),
		NotificationOptions:   notification.NewNotificationOptions(),
		LoggingOptions:        elasticsearch.NewElasticSearchOptions(),
		AuthenticationOptions: authoptions.NewAuthenticateOptions(),
		AuthorizationOptions:  authorizationoptions.NewAuthorizationOptions(),
	}
}

// TryLoadFromDisk loads configuration from default location after server startup
// return nil error if configuration file not exists
func TryLoadFromDisk() (*Config, error) {
	viper.SetConfigName(defaultConfigurationName)
	viper.AddConfigPath(defaultConfigurationPath)

	// Load from current working directory, only used for debugging
	viper.AddConfigPath(".")

	if err := viper.ReadInConfig(); err != nil {
		if _, ok := err.(viper.ConfigFileNotFoundError); ok {
			return nil, err
		} else {
			return nil, fmt.Errorf("error parsing configuration file %s", err)
		}
	}

	conf := New()

	if err := viper.Unmarshal(conf); err != nil {
		return nil, err
	}

	return conf, nil
}

// convertToMap simply converts config to map[string]bool
// to hide sensitive information
func (conf *Config) ToMap() map[string]bool {
	conf.stripEmptyOptions()
	result := make(map[string]bool, 0)

	if conf == nil {
		return result
	}

	c := reflect.Indirect(reflect.ValueOf(conf))

	for i := 0; i < c.NumField(); i++ {
		name := strings.Split(c.Type().Field(i).Tag.Get("json"), ",")[0]
		if strings.HasPrefix(name, "-") {
			continue
		}

		if c.Field(i).IsNil() {
			result[name] = false
		} else {
			result[name] = true
		}
	}

	return result
}

// Remove invalid options before serializing to json or yaml
func (conf *Config) stripEmptyOptions() {

	if conf.RedisOptions != nil && conf.RedisOptions.Host == "" {
		conf.RedisOptions = nil
	}

	if conf.DevopsOptions != nil && conf.DevopsOptions.Host == "" {
		conf.DevopsOptions = nil
	}

	if conf.MonitoringOptions != nil && conf.MonitoringOptions.Endpoint == "" &&
		conf.MonitoringOptions.SecondaryEndpoint == "" {
		conf.MonitoringOptions = nil
	}

	if conf.SonarQubeOptions != nil && conf.SonarQubeOptions.Host == "" {
		conf.SonarQubeOptions = nil
	}

	if conf.LdapOptions != nil && conf.LdapOptions.Host == "" {
		conf.LdapOptions = nil
	}

	if conf.OpenPitrixOptions != nil && conf.OpenPitrixOptions.IsEmpty() {
		conf.OpenPitrixOptions = nil
	}

	if conf.NetworkOptions != nil && conf.NetworkOptions.WeaveScopeHost == "" {
		conf.NetworkOptions = nil
	}

	if conf.ServiceMeshOptions != nil && conf.ServiceMeshOptions.IstioPilotHost == "" &&
		conf.ServiceMeshOptions.ServicemeshPrometheusHost == "" &&
		conf.ServiceMeshOptions.JaegerQueryHost == "" {
		conf.ServiceMeshOptions = nil
	}

	if conf.S3Options != nil && conf.S3Options.Endpoint == "" {
		conf.S3Options = nil
	}

	if conf.AlertingOptions != nil && conf.AlertingOptions.Endpoint == "" {
		conf.AlertingOptions = nil
	}

	if conf.LoggingOptions != nil && conf.LoggingOptions.Host == "" {
		conf.LoggingOptions = nil
	}

	if conf.NotificationOptions != nil && conf.NotificationOptions.Endpoint == "" {
		conf.NotificationOptions = nil
	}

	if conf.MultiClusterOptions != nil && !conf.MultiClusterOptions.Enable {
		conf.MultiClusterOptions = nil
	}

}<|MERGE_RESOLUTION|>--- conflicted
+++ resolved
@@ -4,7 +4,6 @@
 	"fmt"
 	"github.com/spf13/viper"
 	authoptions "kubesphere.io/kubesphere/pkg/apiserver/authentication/options"
-	authorizationoptions "kubesphere.io/kubesphere/pkg/apiserver/authorization/options"
 	"kubesphere.io/kubesphere/pkg/simple/client/alerting"
 	"kubesphere.io/kubesphere/pkg/simple/client/cache"
 	"kubesphere.io/kubesphere/pkg/simple/client/devops/jenkins"
@@ -12,7 +11,6 @@
 	"kubesphere.io/kubesphere/pkg/simple/client/ldap"
 	"kubesphere.io/kubesphere/pkg/simple/client/logging/elasticsearch"
 	"kubesphere.io/kubesphere/pkg/simple/client/monitoring/prometheus"
-	"kubesphere.io/kubesphere/pkg/simple/client/multicluster"
 	"kubesphere.io/kubesphere/pkg/simple/client/network"
 	"kubesphere.io/kubesphere/pkg/simple/client/notification"
 	"kubesphere.io/kubesphere/pkg/simple/client/openpitrix"
@@ -60,35 +58,20 @@
 
 // Config defines everything needed for apiserver to deal with external services
 type Config struct {
-<<<<<<< HEAD
-	DevopsOptions         *jenkins.Options                           `json:"devops,omitempty" yaml:"devops,omitempty" mapstructure:"devops"`
-	SonarQubeOptions      *sonarqube.Options                         `json:"sonarqube,omitempty" yaml:"sonarQube,omitempty" mapstructure:"sonarqube"`
-	KubernetesOptions     *k8s.KubernetesOptions                     `json:"kubernetes,omitempty" yaml:"kubernetes,omitempty" mapstructure:"kubernetes"`
-	ServiceMeshOptions    *servicemesh.Options                       `json:"servicemesh,omitempty" yaml:"servicemesh,omitempty" mapstructure:"servicemesh"`
-	NetworkOptions        *network.Options                           `json:"network,omitempty" yaml:"network,omitempty" mapstructure:"network"`
-	LdapOptions           *ldap.Options                              `json:"ldap,omitempty" yaml:"ldap,omitempty" mapstructure:"ldap"`
-	RedisOptions          *cache.Options                             `json:"redis,omitempty" yaml:"redis,omitempty" mapstructure:"redis"`
-	S3Options             *s3.Options                                `json:"s3,omitempty" yaml:"s3,omitempty" mapstructure:"s3"`
-	OpenPitrixOptions     *openpitrix.Options                        `json:"openpitrix,omitempty" yaml:"openpitrix,omitempty" mapstructure:"openpitrix"`
-	MonitoringOptions     *prometheus.Options                        `json:"monitoring,omitempty" yaml:"monitoring,omitempty" mapstructure:"monitoring"`
-	LoggingOptions        *elasticsearch.Options                     `json:"logging,omitempty" yaml:"logging,omitempty" mapstructure:"logging"`
-	AuthenticationOptions *authoptions.AuthenticationOptions         `json:"authentication,omitempty" yaml:"authentication,omitempty" mapstructure:"authentication"`
-	AuthorizationOptions  *authorizationoptions.AuthorizationOptions `json:"authorization,omitempty" yaml:"authorization,omitempty" mapstructure:"authorization"`
-=======
 	DevopsOptions         *jenkins.Options                   `json:"devops,omitempty" yaml:"devops,omitempty" mapstructure:"devops"`
 	SonarQubeOptions      *sonarqube.Options                 `json:"sonarqube,omitempty" yaml:"sonarQube,omitempty" mapstructure:"sonarqube"`
 	KubernetesOptions     *k8s.KubernetesOptions             `json:"kubernetes,omitempty" yaml:"kubernetes,omitempty" mapstructure:"kubernetes"`
 	ServiceMeshOptions    *servicemesh.Options               `json:"servicemesh,omitempty" yaml:"servicemesh,omitempty" mapstructure:"servicemesh"`
 	NetworkOptions        *network.Options                   `json:"network,omitempty" yaml:"network,omitempty" mapstructure:"network"`
-	LdapOptions           *ldap.Options                      `json:"-" yaml:"ldap,omitempty" mapstructure:"ldap"`
-	RedisOptions          *cache.Options                     `json:"-" yaml:"redis,omitempty" mapstructure:"redis"`
+	LdapOptions           *ldap.Options                      `json:"ldap,omitempty" yaml:"ldap,omitempty" mapstructure:"ldap"`
+	RedisOptions          *cache.Options                     `json:"redis,omitempty" yaml:"redis,omitempty" mapstructure:"redis"`
 	S3Options             *s3.Options                        `json:"s3,omitempty" yaml:"s3,omitempty" mapstructure:"s3"`
 	OpenPitrixOptions     *openpitrix.Options                `json:"openpitrix,omitempty" yaml:"openpitrix,omitempty" mapstructure:"openpitrix"`
 	MonitoringOptions     *prometheus.Options                `json:"monitoring,omitempty" yaml:"monitoring,omitempty" mapstructure:"monitoring"`
 	LoggingOptions        *elasticsearch.Options             `json:"logging,omitempty" yaml:"logging,omitempty" mapstructure:"logging"`
-	AuthenticationOptions *authoptions.AuthenticationOptions `json:"-" yaml:"authentication,omitempty" mapstructure:"authentication"`
+	AuthenticationOptions *authoptions.AuthenticationOptions `json:"authentication,omitempty" yaml:"authentication,omitempty" mapstructure:"authentication"`
+	AuthorizationOptions  *authorizationoptions.AuthorizationOptions `json:"authorization,omitempty" yaml:"authorization,omitempty" mapstructure:"authorization"`
 	MultiClusterOptions   *multicluster.Options              `json:"multicluster,omitempty" yaml:"multicluster,omitempty" mapstructure:"multicluster"`
->>>>>>> 5a3eb651
 	// Options used for enabling components, not actually used now. Once we switch Alerting/Notification API to kubesphere,
 	// we can add these options to kubesphere command lines
 	AlertingOptions     *alerting.Options     `json:"alerting,omitempty" yaml:"alerting,omitempty" mapstructure:"alerting"`
@@ -227,5 +210,4 @@
 	if conf.MultiClusterOptions != nil && !conf.MultiClusterOptions.Enable {
 		conf.MultiClusterOptions = nil
 	}
-
 }